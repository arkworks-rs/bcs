use ark_ff::PrimeField;
use ark_sponge::{Absorb, CryptographicSponge};

use crate::{
    bcs::transcript::{NameSpace, SimulationTranscript},
    iop::{
        message::{MessagesCollection, RoundOracle, VerifierMessage},
        prover::IOPProver,
        ProverOracleRefs, ProverParam, VerifierOracleRefs, VerifierParam,
    },
    Error,
};
use ark_crypto_primitives::merkle_tree::Config as MTConfig;

/// The verifier for public coin IOP has two phases.
/// * **Commit Phase**: Verifier send message that is uniformly sampled from a
///   random oracle. Verifier
/// will receive prover oracle, that can use used to query later. This protocol
/// relies on public coin assumption described in [BCS16, section 4.1](https://eprint.iacr.org/2016/116.pdf#subsection.4.1), that the verifier does not
/// main state and postpones any query to after the commit phase.
/// * **Query And Decision Phase**: Verifier sends query and receive answer from
///   message oracle.
pub trait IOPVerifier<S: CryptographicSponge, F: PrimeField + Absorb> {
    /// Verifier Output
    ///
    /// TODO: Consider if we need to make sure `success` state is in
    /// `VerifierOutput` by using a trait. If verification failed, set `success`
    /// to false instead of panicking or returning `Err` result.
    type VerifierOutput: Clone;
    /// Verifier Parameter. Verifier parameter can be accessed in
    /// `register_iop_structure`, and can affect transcript structure
    /// (e.g. number of rounds and degree bound).
    type VerifierParameter: VerifierParam;
    /// A collection of oracle references from other protocols
    /// used by current verifier.
    type OracleRefs: VerifierOracleRefs;
    /// Public input. Public input cannot be accessed in
    /// `register_iop_structure`, and thus cannot affect transcript
    /// structure (e.g. number of rounds).
    type PublicInput: ?Sized;

    /// Simulate interaction with prover in commit phase, reconstruct verifier
    /// messages and verifier state using the sponge provided in the
    /// simulation transcript. Returns the verifier state for query and decision
    /// phase.
    ///
    /// When writing test, use `transcript.check_correctness` after calling this
    /// method to verify the correctness of this method.
    fn register_iop_structure<MT: MTConfig<Leaf = [F]>>(
        namespace: NameSpace,
        transcript: &mut SimulationTranscript<MT, S, F>,
        verifier_parameter: &Self::VerifierParameter,
    ) where
        MT::InnerDigest: Absorb;

    /// Query the oracle using the random oracle. Run the verifier code, and
    /// return verifier output that is valid if prover claim is true.
    /// Verifier will return an error if prover message is obviously false,
    /// or oracle cannot answer the query.
    fn query_and_decide<O: RoundOracle<F>>(
        namespace: NameSpace,
        verifier_parameter: &Self::VerifierParameter,
        public_input: &Self::PublicInput,
        oracle_refs: &Self::OracleRefs,
        sponge: &mut S,
<<<<<<< HEAD
        transcript_messages: &mut MessagesCollection<O, VerifierMessage<F>>,
=======
        transcript_messages: &mut MessagesCollection<&mut O, VerifierMessage<F>>,
>>>>>>> 3ce5be2a
    ) -> Result<Self::VerifierOutput, Error>;
}

/// `IOPVerifierForProver` is an auto-implemented trait. User does not
/// need to derive this trait manually.
///
/// This trait is an extension for `IOPVerifier`, requiring that the verifier
/// state type and parameter type is consistent with what is expected from the
/// prover implementation.
///
/// Any IOPVerifier that satisfies this requirement
/// automatically implements this trait.
pub trait IOPVerifierForProver<S: CryptographicSponge, F: PrimeField + Absorb, P: IOPProver<F>>:
    IOPVerifier<S, F>
where
    Self: IOPVerifier<
        S,
        F,
        VerifierParameter = <P::ProverParameter as ProverParam>::VerifierParameter,
        OracleRefs = <P::RoundOracleRefs as ProverOracleRefs>::VerifierOracleRefs,
        PublicInput = P::PublicInput,
    >,
{
}
impl<S: CryptographicSponge, F: PrimeField + Absorb, P: IOPProver<F>, V>
    IOPVerifierForProver<S, F, P> for V
where
    V: IOPVerifier<
        S,
        F,
        VerifierParameter = <P::ProverParameter as ProverParam>::VerifierParameter,
        OracleRefs = <P::RoundOracleRefs as ProverOracleRefs>::VerifierOracleRefs,
        PublicInput = P::PublicInput,
    >,
{
}

/// `IOPVerifierWithNoOracleRefs` is an auto-implemented trait. User does not
/// need to derive this trait manually.
///
/// This trait is an extension for `IOPVerifier`, which requires that the
/// verifier do not need to have oracle access to messages sent in other
/// namespaces in the same transcript. Most protocols that is not a subprotocol
/// satisfy this property.
///
/// Protocols that implements this trait can be used for BCS transform.
///
/// Any prover that `RoundOracleRefs = ()` will implement this trait
/// automatically.
pub trait IOPVerifierWithNoOracleRefs<S: CryptographicSponge, F: PrimeField + Absorb>:
    IOPVerifier<S, F, OracleRefs = ()>
{
}
impl<
        S: CryptographicSponge,
        F: PrimeField + Absorb,
        Protocol: IOPVerifier<S, F, OracleRefs = ()>,
    > IOPVerifierWithNoOracleRefs<S, F> for Protocol
{
}<|MERGE_RESOLUTION|>--- conflicted
+++ resolved
@@ -63,11 +63,7 @@
         public_input: &Self::PublicInput,
         oracle_refs: &Self::OracleRefs,
         sponge: &mut S,
-<<<<<<< HEAD
         transcript_messages: &mut MessagesCollection<O, VerifierMessage<F>>,
-=======
-        transcript_messages: &mut MessagesCollection<&mut O, VerifierMessage<F>>,
->>>>>>> 3ce5be2a
     ) -> Result<Self::VerifierOutput, Error>;
 }
 
